--- conflicted
+++ resolved
@@ -21,33 +21,12 @@
 sol!(
     #[allow(missing_docs)]
     #[sol(rpc)]
-<<<<<<< HEAD
     CoreProxy,
     "transactions/abi/CoreProxy.json"
-=======
-    coreProxy,
-    "transactions/abi/COREPROXY.json"
->>>>>>> 275e86d5
 );
-
-sol!(
-    #[allow(missing_docs)]
-    #[sol(rpc)]
-    rUSDProxy,
-    "transactions/abi/RUSDPROXY.json"
-);
-
-// // Get latest block number.
-// let latest_block = provider.get_block_number().await?;
-// println!("Latest block number: {latest_block}");
 
 #[tokio::main]
 async fn main() -> eyre::Result<()> {
-<<<<<<< HEAD
-    println!("Hello, world!");
-    //CoreProxy::getImplementationCall();
-    
-=======
     let rpc_url = "https://rpc.reya.network".parse()?;
     let privateKey = env::var("PRIVATE_KEY").unwrap();
     println!("{privateKey}");
@@ -59,7 +38,7 @@
 
     // core create account
 
-    let contract = coreProxy::new(
+    let contract = CoreProxy::new(
         "0xA763B6a5E09378434406C003daE6487FbbDc1a80".parse()?,
         provider,
     );
@@ -89,6 +68,5 @@
     // );
     // let result = contract.getProtocolConfiguration().call().await?;
 
->>>>>>> 275e86d5
     eyre::Ok(())
 }