--- conflicted
+++ resolved
@@ -17,11 +17,8 @@
 };
 use alloy_sol_types::{SolInterface, SolValue};
 use eyre;
-<<<<<<< HEAD
-=======
 use eyre::{Report, WrapErr};
 use hex::FromHex;
->>>>>>> e6fe1956
 use rust_decimal::{prelude::*, Decimal};
 use tracing::*;
 
@@ -317,6 +314,7 @@
     ///
     /// '''
     ///
+
     pub async fn execute_batch(
         &self,
         private_key: &String,
