use crate::data_types;
use crate::data_types::CoreProxy;
use crate::data_types::OrderGatewayProxy;
use crate::data_types::PassivePerpInstrumentProxy;
use crate::data_types::PRICE_MULTIPLIER;

use alloy::{
    network::EthereumWallet,
    primitives::{Address, Bytes, B256, I256, U256},
    providers::{Provider, ProviderBuilder},
    rpc::types::TransactionReceipt,
    signers::local::PrivateKeySigner,
    sol,
    sol_types::SolEvent,
};
use alloy_sol_types::{SolInterface, SolValue};
use eyre;
use eyre::WrapErr;

use tracing::*;

pub enum BatchExecuteOutput {
    SuccessfulOrder(OrderGatewayProxy::SuccessfulOrder),
    FailedOrderMessage(OrderGatewayProxy::FailedOrderMessage),
    FailedOrderBytes(OrderGatewayProxy::FailedOrderBytes),
}

sol!(
    #[allow(missing_docs)]
    #[sol(rpc)]
    #[derive(Debug)]
    rUSDProxy,
    "./transactions/abi/rUsdProxy.json"
);

sol!(
    #[allow(missing_docs)]
    #[sol(rpc)]
    #[derive(Debug)]
    /// batch execution input bytes structure definition
    struct BatchExecuteInputBytes
    {
        bool is_long;
        uint256 trigger_price;  // stop_price!
        uint256 price_limit;    // price limit is the slippage tolerance,we can set it to max uint or zero for now depending on the direction of the trade
    }
);
/**
 * HTTP Provider
 */
#[derive(Debug)]
pub struct HttpProvider {
    sdk_config: data_types::SdkConfig,
}

/**
 * HTTP Provider, implements several wrapper methods around Reya Core Proxy Contract On Reya Network
 * - create_account, create a new margin account
 * - execute, initiate a market order against the passive lp pool as a counterparty
 * - get_account_owner, gets the address which owns a given margin account based on its id
 */
#[allow(dead_code)]
impl HttpProvider {
    #[allow(rustdoc::bare_urls)]
    /// Construct new HTTP_provider
    /// First parameter is the url
    ///
    /// # Examples
    /// '''
    /// use crate::reya_network::http_provider;
    ///
    /// let url = Url::parse("https://rpc.reya.network");
    ///
    //  let http_provider: http_provider::HttpProvider = http_provider::HttpProvider::new(&url);
    /// '''
    pub fn new(sdk_config: &data_types::SdkConfig) -> HttpProvider {
        HttpProvider {
            sdk_config: sdk_config.clone(),
        }
    }

    /// CreateAccount, creates an account on the reya network and returns the transaction hash on success
    ///
    /// Needs the following parameters:
    ///
    /// 1: the signer
    ///
    /// 2: the account owner address
    ///
    /// # Examples
    /// '''
    /// use crate::reya_network::http_provider;
    ///
    /// use alloy::{
    ///    primitives::{I256, U256},
    ///
    ///    signers::wallet::PrivateKeySigner,
    /// };
    ///
    /// let account_owner_address = address!("e7f6b70a36f4399e0853a311dc6699aba7343cc6");
    ///
    /// let signer: PrivateKeySigner = private_key.parse().unwrap();
    ///
    /// let transaction_hash = http_provider.create_account(signer, &account_owner_address).await;
    ///
    /// info!("Created account, tx hash:{:?}", transaction_hash);
    ///  '''
    pub async fn create_account(
        &self,
        signer: PrivateKeySigner,
        account_owner_address: &Address,
    ) -> eyre::Result<B256> // return the transaction hash
    {
        // create http provider
        let provider = ProviderBuilder::new()
            .with_recommended_fillers()
            .wallet(EthereumWallet::from(signer))
            .on_http(self.sdk_config.rpc_url.clone());

        // core create account
        // todo: p1: use core proxy address (add to sdk config)
        let proxy = CoreProxy::new(
            self.sdk_config.order_gateway_contract_address.parse()?,
            provider,
        );
        let builder = proxy.createAccount(account_owner_address.clone());

        let receipt = builder.send().await?.get_receipt().await?;
        if receipt.inner.is_success() {
            debug!("Create account, Transaction receipt:{:?}", receipt);
        }
        eyre::Ok(receipt.transaction_hash)
    }

    /// Execute, executes a market order against passive lp pool on the reya network and returns the transaction hash on success
    ///
    /// Needs the following parameters:
    ///
    /// 1: signer,
    ///
    /// 2: account_id, the account id which identifies the margin account used to collateralise the derivative order
    ///
    /// 3: market_id, instrument symbol id for the reya network e.g.: 1=eth/rUSD, 2=btc/rUSD
    ///
    /// 4: exchange_id, 1=reya exchange
    ///
    /// 5: order_base, trade size in base token terms (e.g. eth for eth/rusd market) in WAD terms (scaled to 18 decimals) where sign determines direction
    ///
    /// 6: order_price_limit, if the order price limit is breached at the time of executing the order, it will get reverted on-chain
    ///
    /// # Examples
    /// '''
    /// use crate::reya_network::http_provider;
    ///
    /// use alloy::{
    ///    primitives::{I256, U256},
    ///
    ///    signers::wallet::PrivateKeySigner,
    /// };
    ///
    /// let account_owner_address = address!("e7f6b70a36f4399e0853a311dc6699aba7343cc6");
    ///
    /// let signer: PrivateKeySigner = private_key.parse().unwrap();
    ///
    /// let market_id = 1u128;
    ///
    /// let exchange_id = 1u128;
    ///
    /// let order_base: I256 = "+35000000000000000".parse().unwrap();
    ///
    /// let order_price_limit: U256 = "4000000000000000000000".parse().unwrap();
    ///
    /// let transaction_hash = http_provider.execute(signer, account_id, market_id, exchange_id, order_base, order_price_limit).await;
    ///
    /// info!("Execute match order, tx hash:{:?}", transaction_hash);
    ///  '''
    pub async fn execute(
        &self,
        signer: PrivateKeySigner,
        account_id: u128,
        market_id: u128,
        exchange_id: u128,
        order_base: I256,        // side(+/- = buy/sell) + volume i256
        order_price_limit: U256, // order price limit u256
    ) -> eyre::Result<B256> // return the transaction hash
    {
        trace!(
            "Executing order, account={:?}, market={:?}, exchange:={:?}, base:{:?}, price={:?}",
            account_id,
            market_id,
            exchange_id,
            order_base,
            order_price_limit
        );

        // create http provider
        let provider = ProviderBuilder::new()
            .with_recommended_fillers()
            .wallet(EthereumWallet::from(signer))
            .on_http(self.sdk_config.rpc_url.clone());

        let proxy = OrderGatewayProxy::new(
            self.sdk_config.order_gateway_contract_address.parse()?,
            provider.clone(),
        );

        // generate encoded core command input
        let base_price_encoded = (order_base, order_price_limit).abi_encode_sequence();
        let counterparty_account_ids: Vec<u128> = vec![2u128]; // hardcode counter party id = 2
        let base_price_counterparties_encoded: Vec<u8> =
            (counterparty_account_ids, base_price_encoded).abi_encode_sequence();

        // construct core proxy command struct
        let command_type = data_types::CommandType::MatchOrder;

        let command = OrderGatewayProxy::Command {
            commandType: command_type as u8,
            inputs: Bytes::from(base_price_counterparties_encoded),
            marketId: market_id,
            exchangeId: exchange_id,
        };

        let builder = proxy.execute(account_id, vec![command]);
        let transaction_result = builder.send().await?;
        let receipt = transaction_result.get_receipt().await?;

        if receipt.inner.is_success() {
            debug!("Execute receipt:{:?}", receipt);
        }

        eyre::Ok(receipt.transaction_hash)
    }

    /// Executes a batch of orders and will return a transaction hash when the batch is executed.
    ///
    /// Incase transaction hash is return it does not mean all orders in the batch are successfully executed, these
    ///
    /// details are provided in the batch orders vector with the flag is_executed_successfully = true.
    ///
    /// Needs the following parameters:
    ///
    /// 1: signer,
    ///
    /// 2: batch_orders, vector with number of order to execute
    ///
    /// # Examples
    /// '''
    /// use crate::reya_network::http_provider;
    ///
    /// use alloy::{
    ///    primitives::{I256, U256},
    ///
    ///    signers::wallet::PrivateKeySigner,
    /// };
    ///
    /// let account_owner_address = address!("e7f6b70a36f4399e0853a311dc6699aba7343cc6");
    ///
    /// let signer: PrivateKeySigner = private_key.parse().unwrap();
    ///
    /// let mut batch_orders:Vec<data_types::BatchOrder> = make_batch();
    ///
    /// let transaction_hash = http_provider.execute_batch(signer, batch_orders).await;
    ///
    /// '''
    ///
    pub async fn execute_batch(
        &self,
        signer: PrivateKeySigner,
        batch_orders: &Vec<data_types::BatchOrder>,
    ) -> eyre::Result<TransactionReceipt> // return the transaction receipt
    {
        trace!("Start Execute batch");

        let mut orders: Vec<OrderGatewayProxy::ConditionalOrderDetails> = vec![];
        let mut signatures: Vec<OrderGatewayProxy::EIP712Signature> = vec![];

        // create http provider
        let provider = ProviderBuilder::new()
            .with_recommended_fillers()
            .wallet(EthereumWallet::from(signer))
            .on_http(self.sdk_config.rpc_url.clone());

        let proxy = OrderGatewayProxy::new(
            self.sdk_config.order_gateway_contract_address.parse()?,
            provider.clone(),
        );

        // add all order ans signatures to the batch vector
        for i in 0..batch_orders.len() {
            let batch_order: &data_types::BatchOrder = &batch_orders[i];

            trace!("Executing batch order:{:?}", batch_order);

            let mut encoded_input_bytes: Vec<u8> = Vec::new();
            if batch_order.order_type == data_types::OrderType::StopLoss {
                // generate encoded core command for the input bytes of a stop_loss order
                // The input byte structure is:
                // {
                //     is_long,
                //     trigger_price, // stop_price!
                //     price_limit,   // price limit is the slippage tolerance,we can set it to max uint or zero for now depending on the direction of the trade
                // }// endcoded

                let trigger_price: U256 = (batch_order.stop_price * PRICE_MULTIPLIER)
                    .trunc() // take only the integer part
                    .to_string()
                    .parse()
                    .unwrap();

                let mut price_limit: U256 = U256::ZERO;
                if batch_order.is_long {
                    price_limit = U256::MAX;
                }

                let batch_execut_input_bytes: BatchExecuteInputBytes = BatchExecuteInputBytes {
                    is_long: batch_order.is_long,
                    trigger_price: trigger_price,
                    price_limit: price_limit,
                };

                encoded_input_bytes = batch_execut_input_bytes.abi_encode_sequence();
                
                trace!("Encoding is_long={:?}, trigger price={:?}, price limit={:?}, encoded inputs={:?}", //
                batch_order.is_long, //
                trigger_price, //
<<<<<<< HEAD
                batch_order.price_limit, //
                encoded_input_bytes );
=======
                price_limit, //
                encoded_inputs );
>>>>>>> 6f7d3247
            }

            let counterparty_account_ids: Vec<u128> = vec![self.sdk_config.counter_party_id]; // hardcode counter party id = 2 for production, 4 for testnet

            let conditional_order_details = OrderGatewayProxy::ConditionalOrderDetails {
                accountId: batch_order.account_id,
                marketId: batch_order.market_id,
                exchangeId: batch_order.exchange_id,
                counterpartyAccountIds: counterparty_account_ids.clone(),
                orderType: batch_order.order_type as u8,
                inputs: Bytes::from(encoded_input_bytes),
                signer: batch_order.signer_address,
                nonce: batch_order.order_nonce,
            };
            trace!("Conditional order details={:?}", conditional_order_details);

            orders.push(conditional_order_details);

            signatures.push(batch_order.eip712_signature.clone());
        }

        trace!(
            "Execution batch orders={:?}, signatures={:?}",
            orders,
            signatures
        );
        let builder = proxy.batchExecute(orders, signatures);
        let transaction_result = builder.send().await?;

        let receipt = transaction_result.get_receipt().await?;

        if receipt.inner.is_success() {
            trace!("BatchExecuted receipt={:?}", receipt);
        }

        trace!("End Execute batch");

        eyre::Ok(receipt)
    }

    /// gets the account of the owner that belongs to the provided account id and returns the transaction hash on success
    ///
    /// Needs the following parameters:
    ///
    /// 1: the signer
    ///
    /// 2: account id
    ///
    /// # Examples
    /// '''
    ///  let signer: PrivateKeySigner = private_key.parse().unwrap();
    ///
    ///   let transaction_hash = http_provider.get_account_owner(signer, account_id).await;
    ///
    ///  info!("get account owner address, tx hash:{:?}", transaction_hash);
    ///  '''
    pub async fn get_account_owner(&self, account_id: u128) -> eyre::Result<Address> // return the account owner address
    {
        // create http provider
        let provider = ProviderBuilder::new()
            .with_recommended_fillers()
            .on_http(self.sdk_config.rpc_url.clone());

        // core create account
        let proxy = CoreProxy::new(self.sdk_config.core_proxy_address.parse()?, provider);

        // Call the contract, retrieve the account owner information.
        let CoreProxy::getAccountOwnerReturn { _0 } =
            proxy.getAccountOwner(account_id).call().await?;

        eyre::Ok(_0)
    }

    pub async fn get_transaction_receipt(
        &self,
        tx_hash: alloy_primitives::FixedBytes<32>,
    ) -> Option<TransactionReceipt> {
        let provider = ProviderBuilder::new()
            .with_recommended_fillers()
            .on_http(self.sdk_config.rpc_url.clone());

        let transaction_receipt_result = provider.get_transaction_receipt(tx_hash).await;

        match transaction_receipt_result {
            Ok(transaction_receipt) => {
                info!(
                    "Transaction receipt:{:?}",
                    Some(transaction_receipt.clone())
                );
                return Some(transaction_receipt.clone()?);
            }
            Err(err) => {
                error!("{:?}", err);
                return None;
            }
        }
    }

    ///
    /// get the current pool price by market id and returns the instantaneous pool price
    ///
    pub async fn get_pool_price(&self, market_id: u128) -> eyre::Result<U256> {
        // create http provider
        let provider = ProviderBuilder::new()
            .with_recommended_fillers()
            .on_http(self.sdk_config.rpc_url.clone());

        let proxy = PassivePerpInstrumentProxy::new(
            self.sdk_config.passiv_perp_instrument_address.parse()?,
            provider,
        );

        // Call the contract and retrieve the instantaneous pool price.
        let PassivePerpInstrumentProxy::getInstantaneousPoolPriceReturn { _0 } =
            proxy.getInstantaneousPoolPrice(market_id).call().await?;

        eyre::Ok(_0)
    }
}

pub fn extract_execute_batch_outputs(
    batch_execute_receipt: &TransactionReceipt,
) -> Vec<BatchExecuteOutput> {
    let logs = batch_execute_receipt.inner.logs();

    let mut result: Vec<BatchExecuteOutput> = Vec::new();

    for log in logs {
        let log_data = log.data();
        // topic0 is the hash of the signature of the event.
        let topic0 = log_data.topics()[0];

        match topic0 {
            // Match the `SuccessfulOrder(uint256,tuple,bytes,uint256)` event.
            OrderGatewayProxy::SuccessfulOrder::SIGNATURE_HASH => {
                let successful_order: OrderGatewayProxy::SuccessfulOrder =
                    log.log_decode().unwrap().inner.data;

                let execution_price_bytes = successful_order.output.clone();
                let execution_price = U256::abi_decode(&execution_price_bytes, true).unwrap();

                info!("Successful order, execution price:{:?}", execution_price);

                // todo: p1: consider packaging the execution price into the output from the sdk for successful order
                result.push(BatchExecuteOutput::SuccessfulOrder(successful_order));
            }
            OrderGatewayProxy::FailedOrderMessage::SIGNATURE_HASH => {
                // todo: p2: check if we need to do any procesing for these type of errors
                let failed_order_message: OrderGatewayProxy::FailedOrderMessage =
                    log.log_decode().unwrap().inner.data;

                result.push(BatchExecuteOutput::FailedOrderMessage(failed_order_message));
            }
            OrderGatewayProxy::FailedOrderBytes::SIGNATURE_HASH => {
                // decode the error reason string
                let failed_order_bytes: OrderGatewayProxy::FailedOrderBytes =
                    log.log_decode().unwrap().inner.data;

                let reason_bytes = failed_order_bytes.reason.clone();

                use OrderGatewayProxy::OrderGatewayProxyErrors as Errors;

                // todo: p1: consider packaging the decoded errors into the output from the sdk
                match Errors::abi_decode(&reason_bytes, true)
                    .wrap_err("unknown OrderGatewayProxy error")
                {
                    Ok(decoded_error) => match decoded_error {
                        Errors::NonceAlreadyUsed(nonce_already_used) => {
                            error!("NonceAlreadyUsed={:?}", nonce_already_used);
                        }
                        Errors::SignerNotAuthorized(signer_not_authorized) => {
                            error!("SignerNotAuthorized={:?}", signer_not_authorized);
                        }
                        Errors::InvalidSignature(invalid_signature) => {
                            error!("InvalidSignature={:?}", invalid_signature);
                        }
                        Errors::OrderTypeNotFound(order_type_not_found) => {
                            error!("OrderTypeNotFound={:?}", order_type_not_found);
                        }
                        Errors::IncorrectStopLossDirection(incorrect_stop_loss_direction) => {
                            error!(
                                "IncorrectStopLossDirection={:?}",
                                incorrect_stop_loss_direction
                            );
                        }
                        Errors::ZeroStopLossOrderSize(zero_stop_loss_order_size) => {
                            error!("ZeroStopLossOrderSize={:?}", zero_stop_loss_order_size);
                        }
                        Errors::MatchOrderOutputsLengthMismatch(
                            match_order_outputs_length_mis_match,
                        ) => {
                            error!(
                                "MatchOrderOutputsLengthMismatch={:?}",
                                match_order_outputs_length_mis_match
                            );
                        }
                        Errors::HigherExecutionPrice(higher_execution_price) => {
                            error!("HigherExecutionPrice={:?}", higher_execution_price);
                        }
                        Errors::LowerExecutionPrice(lower_execution_price) => {
                            error!("LowerExecutionPrice={:?}", lower_execution_price);
                        }
                    },
                    Err(err) => {
                        error!("Error decoding reason string: {:?}", err);
                    }
                }

                result.push(BatchExecuteOutput::FailedOrderBytes(failed_order_bytes));
            }
            _ => todo! {},
        }
    }

    return result;
}

#[cfg(test)]
mod tests {

    use super::*;
    use rust_decimal::Decimal;
    use rust_decimal_macros::dec;

    #[test]
    fn test_batch_execute_input_bytes_encoding() {
        println!("Testing batch execute input bytes encoding");
        let stop_price: Decimal = dec!(1_000);
        let trigger_price: U256 = (stop_price * PRICE_MULTIPLIER)
            .trunc() // take only the integer part
            .to_string()
            .parse()
            .unwrap();

        let price_limit: U256 = U256::ZERO;
        let is_long: bool = true;
        let batch_execut_input_bytes: BatchExecuteInputBytes = BatchExecuteInputBytes {
            is_long: is_long,
            trigger_price: trigger_price,
            price_limit: price_limit,
        };

        let encoded_input_bytes = batch_execut_input_bytes.abi_encode_sequence();
        println!("Input bytes:{:?}", encoded_input_bytes);

        // alternative way of encoding the input bytes
        let bytes = (is_long, trigger_price, price_limit).abi_encode_sequence();

        let mut encoded_inputs: Vec<u8> = Vec::new();
        encoded_inputs.clone_from(&bytes);
        assert_eq!(encoded_input_bytes, encoded_inputs);
    }
}<|MERGE_RESOLUTION|>--- conflicted
+++ resolved
@@ -319,17 +319,12 @@
                 };
 
                 encoded_input_bytes = batch_execut_input_bytes.abi_encode_sequence();
-                
+
                 trace!("Encoding is_long={:?}, trigger price={:?}, price limit={:?}, encoded inputs={:?}", //
                 batch_order.is_long, //
                 trigger_price, //
-<<<<<<< HEAD
                 batch_order.price_limit, //
                 encoded_input_bytes );
-=======
-                price_limit, //
-                encoded_inputs );
->>>>>>> 6f7d3247
             }
 
             let counterparty_account_ids: Vec<u128> = vec![self.sdk_config.counter_party_id]; // hardcode counter party id = 2 for production, 4 for testnet
