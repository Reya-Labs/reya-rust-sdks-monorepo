--- conflicted
+++ resolved
@@ -482,20 +482,9 @@
                     }
                 }
 
-<<<<<<< HEAD
-                result.push(BatchExecuteOutput::FailedOrderMessage(failed_order_message));
-            }
-            OrderGatewayProxy::FailedOrderBytes::SIGNATURE_HASH => {
-                // todo: p2: check if we need to do any procesing for these type of errors
-
-                let failed_order_bytes: OrderGatewayProxy::FailedOrderBytes =
-                    log.log_decode().unwrap().inner.data;
-
-=======
->>>>>>> 84736f4e
                 result.push(BatchExecuteOutput::FailedOrderBytes(failed_order_bytes));
             }
-            _ => (),
+            _ => todo! {},
         }
     }
 
