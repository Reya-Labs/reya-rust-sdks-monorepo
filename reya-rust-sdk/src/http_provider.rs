use crate::data_types;
use crate::data_types::CoreProxy;
use crate::data_types::OrderGatewayProxy;
use crate::data_types::PassivePerpInstrumentProxy;
use alloy::{
    network::EthereumWallet,
    primitives::{Address, Bytes, B256, I256, U256},
    providers::{Provider, ProviderBuilder},
    rpc::types::TransactionReceipt,
    signers::local::PrivateKeySigner,
    sol,
    sol_types::SolEvent,
};
use alloy_primitives::hex::FromHex;
use alloy_sol_types::{SolInterface, SolValue};
use eyre;
use eyre::WrapErr;
use tracing::*;

pub enum BatchExecuteOutput {
    SuccessfulOrder(OrderGatewayProxy::SuccessfulOrder),
    FailedOrderMessage(OrderGatewayProxy::FailedOrderMessage),
    FailedOrderBytes(OrderGatewayProxy::FailedOrderBytes),
}

sol!(
    #[allow(missing_docs)]
    #[sol(rpc)]
    #[derive(Debug)]
    rUSDProxy,
    "./transactions/abi/rUsdProxy.json"
);

/**
 * HTTP Provider
 */
#[derive(Debug)]
pub struct HttpProvider {
    sdk_config: data_types::SdkConfig,
}

/**
 * HTTP Provider, implements several wrapper methods around Reya Core Proxy Contract On Reya Network
 * - create_account, create a new margin account
 * - execute, initiate a market order against the passive lp pool as a counterparty
 * - get_account_owner, gets the address which owns a given margin account based on its id
 */
#[allow(dead_code)]
impl HttpProvider {
    #[allow(rustdoc::bare_urls)]
    /// Construct new HTTP_provider
    /// First parameter is the url
    ///
    /// # Examples
    /// '''
    /// use crate::reya_network::http_provider;
    ///
    /// let url = Url::parse("https://rpc.reya.network");
    ///
    //  let http_provider: http_provider::HttpProvider = http_provider::HttpProvider::new(&url);
    /// '''
    pub fn new(sdk_config: &data_types::SdkConfig) -> HttpProvider {
        HttpProvider {
            sdk_config: sdk_config.clone(),
        }
    }

    /// CreateAccount, creates an account on the reya network and returns the transaction hash on success
    ///
    /// Needs the following parameters:
    ///
    /// 1: the signer
    ///
    /// 2: the account owner address
    ///
    /// # Examples
    /// '''
    /// use crate::reya_network::http_provider;
    ///
    /// use alloy::{
    ///    primitives::{I256, U256},
    ///
    ///    signers::wallet::PrivateKeySigner,
    /// };
    ///
    /// let account_owner_address = address!("e7f6b70a36f4399e0853a311dc6699aba7343cc6");
    ///
    /// let signer: PrivateKeySigner = private_key.parse().unwrap();
    ///
    /// let transaction_hash = http_provider.create_account(signer, &account_owner_address).await;
    ///
    /// info!("Created account, tx hash:{:?}", transaction_hash);
    ///  '''
    pub async fn create_account(
        &self,
        signer: PrivateKeySigner,
        account_owner_address: &Address,
    ) -> eyre::Result<B256> // return the transaction hash
    {
        // create http provider
        let provider = ProviderBuilder::new()
            .with_recommended_fillers()
            .wallet(EthereumWallet::from(signer))
            .on_http(self.sdk_config.rpc_url.clone());

        // core create account
        // todo: p1: use core proxy address (add to sdk config)
        let proxy = CoreProxy::new(
            self.sdk_config.order_gateway_contract_address.parse()?,
            provider,
        );
        let builder = proxy.createAccount(account_owner_address.clone());

        let receipt = builder.send().await?.get_receipt().await?;
        if receipt.inner.is_success() {
            debug!("Create account, Transaction receipt:{:?}", receipt);
        }
        eyre::Ok(receipt.transaction_hash)
    }

    /// Execute, executes a market order against passive lp pool on the reya network and returns the transaction hash on success
    ///
    /// Needs the following parameters:
    ///
    /// 1: signer,
    ///
    /// 2: account_id, the account id which identifies the margin account used to collateralise the derivative order
    ///
    /// 3: market_id, instrument symbol id for the reya network e.g.: 1=eth/rUSD, 2=btc/rUSD
    ///
    /// 4: exchange_id, 1=reya exchange
    ///
    /// 5: order_base, trade size in base token terms (e.g. eth for eth/rusd market) in WAD terms (scaled to 18 decimals) where sign determines direction
    ///
    /// 6: order_price_limit, if the order price limit is breached at the time of executing the order, it will get reverted on-chain
    ///
    /// # Examples
    /// '''
    /// use crate::reya_network::http_provider;
    ///
    /// use alloy::{
    ///    primitives::{I256, U256},
    ///
    ///    signers::wallet::PrivateKeySigner,
    /// };
    ///
    /// let account_owner_address = address!("e7f6b70a36f4399e0853a311dc6699aba7343cc6");
    ///
    /// let signer: PrivateKeySigner = private_key.parse().unwrap();
    ///
    /// let market_id = 1u128;
    ///
    /// let exchange_id = 1u128;
    ///
    /// let order_base: I256 = "+35000000000000000".parse().unwrap();
    ///
    /// let order_price_limit: U256 = "4000000000000000000000".parse().unwrap();
    ///
    /// let transaction_hash = http_provider.execute(signer, account_id, market_id, exchange_id, order_base, order_price_limit).await;
    ///
    /// info!("Execute match order, tx hash:{:?}", transaction_hash);
    ///  '''
    pub async fn execute(
        &self,
        signer: PrivateKeySigner,
        account_id: u128,
        market_id: u128,
        exchange_id: u128,
        order_base: I256,        // side(+/- = buy/sell) + volume i256
        order_price_limit: U256, // order price limit u256
    ) -> eyre::Result<B256> // return the transaction hash
    {
        trace!(
            "Executing order, account={:?}, market={:?}, exchange:={:?}, base:{:?}, price={:?}",
            account_id,
            market_id,
            exchange_id,
            order_base,
            order_price_limit
        );

        // create http provider
        let provider = ProviderBuilder::new()
            .with_recommended_fillers()
            .wallet(EthereumWallet::from(signer))
            .on_http(self.sdk_config.rpc_url.clone());

        let proxy = OrderGatewayProxy::new(
            self.sdk_config.order_gateway_contract_address.parse()?,
            provider.clone(),
        );

        // generate encoded core command input
        let base_price_encoded = (order_base, order_price_limit).abi_encode_sequence();
        let counterparty_account_ids: Vec<u128> = vec![2u128]; // hardcode counter party id = 2
        let base_price_counterparties_encoded: Vec<u8> =
            (counterparty_account_ids, base_price_encoded).abi_encode_sequence();

        // construct core proxy command struct
        let command_type = data_types::CommandType::MatchOrder;

        let command = OrderGatewayProxy::Command {
            commandType: command_type as u8,
            inputs: Bytes::from(base_price_counterparties_encoded),
            marketId: market_id,
            exchangeId: exchange_id,
        };

        let builder = proxy.execute(account_id, vec![command]);
        let transaction_result = builder.send().await?;
        let receipt = transaction_result.get_receipt().await?;

        if receipt.inner.is_success() {
            debug!("Execute receipt:{:?}", receipt);
        }

        eyre::Ok(receipt.transaction_hash)
    }

    /// Executes a batch of orders and will return a transaction hash when the batch is executed.
    ///
    /// Incase transaction hash is return it does not mean all orders in the batch are successfully executed, these
    ///
    /// details are provided in the batch orders vector with the flag is_executed_successfully = true.
    ///
    /// Needs the following parameters:
    ///
    /// 1: signer,
    ///
    /// 2: batch_orders, vector with number of order to execute
    ///
    /// # Examples
    /// '''
    /// use crate::reya_network::http_provider;
    ///
    /// use alloy::{
    ///    primitives::{I256, U256},
    ///
    ///    signers::wallet::PrivateKeySigner,
    /// };
    ///
    ///     /// let account_owner_address = address!("e7f6b70a36f4399e0853a311dc6699aba7343cc6");
    ///
    /// let signer: PrivateKeySigner = private_key.parse().unwrap();
    ///
    /// let mut batch_orders:Vec<data_types::BatchOrder> = make_batch();
    ///
    /// let transaction_hash = http_provider.execute_batch(signer, batch_orders).await;
    ///
    /// '''
    ///
    pub async fn execute_batch(
        &self,
        signer: PrivateKeySigner,
        batch_orders: &Vec<data_types::BatchOrder>,
    ) -> eyre::Result<TransactionReceipt> // return the transaction receipt
    {
        //
        let mut orders: Vec<OrderGatewayProxy::ConditionalOrderDetails> = vec![];
        let mut signatures: Vec<OrderGatewayProxy::EIP712Signature> = vec![];

        // create http provider
        let provider = ProviderBuilder::new()
            .with_recommended_fillers()
            .wallet(EthereumWallet::from(signer))
            .on_http(self.sdk_config.rpc_url.clone());

        let proxy = OrderGatewayProxy::new(
            self.sdk_config.order_gateway_contract_address.parse()?,
            provider.clone(),
        );

        // add all order ans signatures to the batch vector
        for i in 0..batch_orders.len() {
            let batch_order: &data_types::BatchOrder = &batch_orders[i];
            let mut encoded_inputs: Vec<u8> = Vec::new();
            if batch_order.order_type == data_types::OrderType::StopLoss {
                // generate encoded core command for the input bytes of a stop_loss order
                // The input byte structure is:
                // {
                //     trigger_price, // stop_price!
                //     price_limit,   // price limit is the slippage tolerance,we can set it to max uint or zero for now depending on the direction of the trade
                // }// endcoded
                let trigger_price = batch_order.stop_price;
                let bytes = (trigger_price, batch_order.price_limit)
                    //let bytes = (batch_order.is_long, trigger_price, batch_order.price_limit)
                    .abi_encode_sequence();

                encoded_inputs.clone_from(&bytes);
            }

            let counterparty_account_ids: Vec<u128> = vec![4u128]; // hardcode counter party id = 2 for production, 4 for testnet

            orders.push(OrderGatewayProxy::ConditionalOrderDetails {
                accountId: batch_order.account_id,
                marketId: batch_order.market_id,
                exchangeId: batch_order.exchange_id,
                counterpartyAccountIds: counterparty_account_ids.clone(),
                orderType: batch_order.order_type as u8,
                inputs: Bytes::from(encoded_inputs),
                signer: batch_order.signer_address,
                nonce: batch_order.order_nonce,
            });

            signatures.push(batch_order.eip712_signature.clone());
        }

        let builder = proxy.batchExecute(orders, signatures);
        let transaction_result = builder.send().await?;

        let receipt = transaction_result.get_receipt().await?;

        if receipt.inner.is_success() {
            debug!("BatchExecute receipt:{:?}", receipt);
        }

        eyre::Ok(receipt)
    }

    /// gets the account of the owner that belongs to the provided account id and returns the transaction hash on success
    ///
    /// Needs the following parameters:
    ///
    /// 1: the signer
    ///
    /// 2: account id
    ///
    /// # Examples
    /// '''
    ///  let signer: PrivateKeySigner = private_key.parse().unwrap();
    ///
    ///   let transaction_hash = http_provider.get_account_owner(signer, account_id).await;
    ///
    ///  info!("get account owner address, tx hash:{:?}", transaction_hash);
    ///  '''
    pub async fn get_account_owner(&self, account_id: u128) -> eyre::Result<Address> // return the account owner address
    {
        // create http provider
        let provider = ProviderBuilder::new()
            .with_recommended_fillers()
            .on_http(self.sdk_config.rpc_url.clone());

        // core create account
        // todo: p1: use the core proxy address from the sdk config
        let proxy = CoreProxy::new(
            self.sdk_config.order_gateway_contract_address.parse()?,
            provider,
        );

        // Call the contract, retrieve the account owner information.
        let CoreProxy::getAccountOwnerReturn { _0 } =
            proxy.getAccountOwner(account_id).call().await?;

        eyre::Ok(_0)
    }

    pub async fn get_transaction_receipt(
        &self,
        tx_hash: alloy_primitives::FixedBytes<32>,
    ) -> Option<TransactionReceipt> {
        let provider = ProviderBuilder::new()
            .with_recommended_fillers()
            .on_http(self.sdk_config.rpc_url.clone());

        let transaction_receipt_result = provider.get_transaction_receipt(tx_hash).await;

        match transaction_receipt_result {
            Ok(transaction_receipt) => {
                info!(
                    "Transaction receipt:{:?}",
                    Some(transaction_receipt.clone())
                );
                return Some(transaction_receipt.clone()?);
            }
            Err(err) => {
                error!("{:?}", err);
                return None;
            }
        }
    }

    ///
    /// get the current pool price by market id and returns the instantaneous pool price
    ///
    pub async fn get_pool_price(&self, market_id: u128) -> eyre::Result<U256> {
        // create http provider
        let provider = ProviderBuilder::new()
            .with_recommended_fillers()
            .on_http(self.sdk_config.rpc_url.clone());

        let proxy = PassivePerpInstrumentProxy::new(
            self.sdk_config.passiv_perp_instrument_address.parse()?,
            provider,
        );

        // Call the contract and retrieve the instantaneous pool price.
        let PassivePerpInstrumentProxy::getInstantaneousPoolPriceReturn { _0 } =
            proxy.getInstantaneousPoolPrice(market_id).call().await?;

        eyre::Ok(_0)
    }
}

pub fn extract_execute_batch_outputs(
    batch_execute_receipt: &TransactionReceipt,
) -> Vec<BatchExecuteOutput> {
    let logs = batch_execute_receipt.inner.logs();

    let mut result: Vec<BatchExecuteOutput> = Vec::new();

    for log in logs {
        let log_data = log.data();
        // topic0 is the hash of the signature of the event.
        let topic0 = log_data.topics()[0];

        match topic0 {
            // Match the `SuccessfulOrder(uint256,tuple,bytes,uint256)` event.
            OrderGatewayProxy::SuccessfulOrder::SIGNATURE_HASH => {
                let successful_order: OrderGatewayProxy::SuccessfulOrder =
                    log.log_decode().unwrap().inner.data;

                let execution_price_bytes = successful_order.output.clone();
                let execution_price = U256::abi_decode(&execution_price_bytes, true).unwrap();

                info!("Successful order, execution price:{:?}", execution_price);

                // todo: p1: consider packaging the execution price into the output from the sdk for successful order
                result.push(BatchExecuteOutput::SuccessfulOrder(successful_order));
            }
            OrderGatewayProxy::FailedOrderMessage::SIGNATURE_HASH => {
                // decode the error reason string
                let failed_order_message: OrderGatewayProxy::FailedOrderMessage =
                    log.log_decode().unwrap().inner.data;

<<<<<<< HEAD
=======
                let reason_string = failed_order_message.reason.clone();

                let bytes: [u8; 4] = FromHex::from_hex(reason_string.trim_matches('"')).unwrap();

                use OrderGatewayProxy::OrderGatewayProxyErrors as Errors;

                // todo: p1: consider packaging the decoded errors into the output from the sdk
                match Errors::abi_decode(&bytes, true).wrap_err("unknown OrderGatewayProxy error") {
                    Ok(decoded_error) => match decoded_error {
                        Errors::NonceAlreadyUsed(_) => {
                            info!("NonceAlreadyUsed");
                        }
                        Errors::SignerNotAuthorized(_) => {
                            info!("SignerNotAuthorized");
                        }
                        Errors::InvalidSignature(_) => {
                            info!("InvalidSignature");
                        }
                        Errors::OrderTypeNotFound(_) => {
                            info!("OrderTypeNotFound");
                        }
                        Errors::IncorrectStopLossDirection(_) => {
                            info!("IncorrectStopLossDirection");
                        }
                        Errors::ZeroStopLossOrderSize(_) => {
                            info!("ZeroStopLossOrderSize");
                        }
                        Errors::MatchOrderOutputsLengthMismatch(_) => {
                            info!("MatchOrderOutputsLengthMismatch");
                        }
                        Errors::HigherExecutionPrice(_) => {
                            info!("HigherExecutionPrice");
                        }
                        Errors::LowerExecutionPrice(_) => {
                            info!("LowerExecutionPrice");
                        }
                    },
                    Err(err) => {
                        error!("Error decoding reason string: {:?}", err);
                        // todo: p2: handle the error as needed
                    }
                }

>>>>>>> 5e504062
                result.push(BatchExecuteOutput::FailedOrderMessage(failed_order_message));
            }
            OrderGatewayProxy::FailedOrderBytes::SIGNATURE_HASH => {
                // todo: p2: check if we need to do any procesing for these type of errors

                let failed_order_bytes: OrderGatewayProxy::FailedOrderBytes =
                    log.log_decode().unwrap().inner.data;

                result.push(BatchExecuteOutput::FailedOrderBytes(failed_order_bytes));
            }
            _ => (),
        }
    }

    return result;
}<|MERGE_RESOLUTION|>--- conflicted
+++ resolved
@@ -432,8 +432,6 @@
                 let failed_order_message: OrderGatewayProxy::FailedOrderMessage =
                     log.log_decode().unwrap().inner.data;
 
-<<<<<<< HEAD
-=======
                 let reason_string = failed_order_message.reason.clone();
 
                 let bytes: [u8; 4] = FromHex::from_hex(reason_string.trim_matches('"')).unwrap();
@@ -477,7 +475,6 @@
                     }
                 }
 
->>>>>>> 5e504062
                 result.push(BatchExecuteOutput::FailedOrderMessage(failed_order_message));
             }
             OrderGatewayProxy::FailedOrderBytes::SIGNATURE_HASH => {
