--- conflicted
+++ resolved
@@ -288,11 +288,7 @@
         &self,
         private_key: &String,
         batch_orders: &Vec<data_types::BatchOrder>,
-<<<<<<< HEAD
-    ) -> eyre::Result<rpc::types::TransactionReceipt> // return the transaction receipt
-=======
     ) -> eyre::Result<B256> // return the transaction hash
->>>>>>> 6531a30c
     {
         trace!("Start Execute batch");
 
