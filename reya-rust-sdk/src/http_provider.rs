--- conflicted
+++ resolved
@@ -611,7 +611,6 @@
                 let failed_order_bytes: OrderGatewayProxy::FailedOrderBytes =
                     log.log_decode().unwrap().inner.data;
 
-<<<<<<< HEAD
                 let (reason, reason_error) = decode_reason(failed_order_bytes.reason.clone());
 
                 result.push(BatchExecuteOutput {
@@ -635,59 +634,6 @@
                     reason_str: Some(reason.clone()),
                     reason_error: reason_error,
                 });
-=======
-                let reason_bytes = failed_order_bytes.reason.clone();
-
-                use OrderGatewayProxy::OrderGatewayProxyErrors as Errors;
-
-                // todo: p1: consider packaging the decoded errors into the output from the sdk
-                match Errors::abi_decode(&reason_bytes, true)
-                    .wrap_err("unknown OrderGatewayProxy error")
-                {
-                    Ok(decoded_error) => match decoded_error {
-                        Errors::NonceAlreadyUsed(nonce_already_used) => {
-                            error!("NonceAlreadyUsed={:?}", nonce_already_used);
-                        }
-                        Errors::SignerNotAuthorized(signer_not_authorized) => {
-                            error!("SignerNotAuthorized={:?}", signer_not_authorized);
-                        }
-                        Errors::InvalidSignature(invalid_signature) => {
-                            error!("InvalidSignature={:?}", invalid_signature);
-                        }
-                        Errors::OrderTypeNotFound(order_type_not_found) => {
-                            error!("OrderTypeNotFound={:?}", order_type_not_found);
-                        }
-                        Errors::IncorrectStopLossDirection(incorrect_stop_loss_direction) => {
-                            error!(
-                                "IncorrectStopLossDirection={:?}",
-                                incorrect_stop_loss_direction
-                            );
-                        }
-                        Errors::ZeroStopLossOrderSize(zero_stop_loss_order_size) => {
-                            error!("ZeroStopLossOrderSize={:?}", zero_stop_loss_order_size);
-                        }
-                        Errors::MatchOrderOutputsLengthMismatch(
-                            match_order_outputs_length_mis_match,
-                        ) => {
-                            error!(
-                                "MatchOrderOutputsLengthMismatch={:?}",
-                                match_order_outputs_length_mis_match
-                            );
-                        }
-                        Errors::HigherExecutionPrice(higher_execution_price) => {
-                            error!("HigherExecutionPrice={:?}", higher_execution_price);
-                        }
-                        Errors::LowerExecutionPrice(lower_execution_price) => {
-                            error!("LowerExecutionPrice={:?}", lower_execution_price);
-                        }
-                    },
-                    Err(err) => {
-                        error!("Error decoding reason string: {:?}", err);
-                    }
-                }
-
-                result.push(BatchExecuteOutput::FailedOrderBytes(failed_order_bytes));
->>>>>>> 6f7d3247
             }
             _ => todo! {},
         }
